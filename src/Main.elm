--- conflicted
+++ resolved
@@ -28,14 +28,10 @@
 import Set exposing (Set)
 import String
 import Task
-<<<<<<< HEAD
-import Browser.Dom as Dom
-import Set exposing (Set)
-
-=======
+
 import Time
 import Url exposing (Url)
->>>>>>> e9fbe730
+
 
 
 
@@ -223,13 +219,10 @@
     , numberOfResults : Int
     , key : Nav.Key
     , url : AppUrl
-<<<<<<< HEAD
     , searchPageSize : Int
     , keywords : Set String
-=======
     , searchGUI : Form.Model
     , submitting : Bool
->>>>>>> e9fbe730
     }
 
 
@@ -240,14 +233,11 @@
     | ReceiveResults Json.Decode.Value
     | HitEnter
     | NoOp
-<<<<<<< HEAD
     | LoadMore
     | AddKeyword String
     | RemoveKeyword String
-=======
     | FormMsg (Form.Msg Msg)
     | SubmitSearch (Form.Validated String SearchForm)
->>>>>>> e9fbe730
 
 
 type alias Flags =
@@ -274,13 +264,10 @@
     , numberOfResults = 8
     , url = initUrl
     , key = key
-<<<<<<< HEAD
     , searchPageSize = 20
     , keywords = Set.empty
-=======
     , searchGUI = Form.init
     , submitting = False
->>>>>>> e9fbe730
     }
         |> handleUrl initUrl
 
@@ -356,7 +343,6 @@
                 _ ->
                     ( model, Cmd.none )
 
-<<<<<<< HEAD
         LoadMore ->
             ( { model | searchPageSize = model.searchPageSize + additionalKeywordsToLoad }
             , Cmd.none
@@ -371,7 +357,6 @@
             ( { model | keywords = Set.remove kw model.keywords}
             , Cmd.none
             )
-=======
         FormMsg formMsg ->
             let
                 ( updatedFormModel, cmd ) =
@@ -405,7 +390,6 @@
 
                 Form.Invalid m x ->
                     ( model, Cmd.none )
->>>>>>> e9fbe730
 
 
 urlWhereFragmentIsPath : Url -> AppUrl.AppUrl
@@ -1050,7 +1034,7 @@
     let
         name : String
         name =
-            RC.kwName kw
+            RC.kwName kw |> String.toLower
 
         count : Int
         count =
@@ -1083,7 +1067,7 @@
     let
         name : String
         name =
-            RC.kwName kw
+            RC.kwName kw |> String.toLower
 
         count : Int
         count =
