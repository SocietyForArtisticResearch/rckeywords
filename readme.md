--- conflicted
+++ resolved
@@ -4,8 +4,7 @@
 
 # TODO
 
-<<<<<<< HEAD
-## quicksearch
+* ## quicksearch
 
 - [ ] Integrate state of advanced search in url
 - [ ] Worker.elm: Add a special search query that does something smart with just a string
@@ -13,17 +12,10 @@
 - [ ] Tweak design
 
 - [ ] Add zoom to detail page
-- [ ] Cache problem on detail page
-- [ ] Add number of tools on detail page
-- [ ] I want to add a bigger amount of results
-- [ ] Link back to the tool
-=======
-* [ ] Add zoom to detail page
-* [ ] Cache problem on detail page
-* [ ] Add number of tools on detail page
-* [ ] I want to add a bigger amount of results
-* [ ] Link back to the tool
->>>>>>> 24701417
+* - [ ] Cache problem on detail page
+* - [ ] Add number of tools on detail page
+* - [ ] I want to add a bigger amount of results
+* - [ ] Link back to the tool
       - Add a thumbnail?
 
 ## BETAMAP todos
